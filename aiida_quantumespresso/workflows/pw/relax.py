--- conflicted
+++ resolved
@@ -1,10 +1,5 @@
 # -*- coding: utf-8 -*-
-<<<<<<< HEAD
-from copy import deepcopy
 from aiida.common.extendeddicts import AttributeDict
-=======
-from aiida.common.links import LinkType
->>>>>>> f8b08ecd
 from aiida.orm import Code
 from aiida.orm.calculation import JobCalculation
 from aiida.orm.data.base import Bool, Float, Int, Str 
@@ -166,12 +161,8 @@
         else:
             inputs['kpoints'] = self.inputs.kpoints
 
-<<<<<<< HEAD
+        inputs = prepare_process_inputs(inputs)
         running = self.submit(PwBaseWorkChain, **inputs)
-=======
-        inputs = prepare_process_inputs(inputs)
-        running = submit(PwBaseWorkChain, **inputs)
->>>>>>> f8b08ecd
 
         self.report('launching PwBaseWorkChain<{}>'.format(running.pk))
 
@@ -256,12 +247,8 @@
             'parent_folder': self.ctx.current_parent_folder,
         })
 
-<<<<<<< HEAD
+        inputs = prepare_process_inputs(inputs)
         running = self.submit(PwBaseWorkChain, **inputs)
-=======
-        inputs = prepare_process_inputs(inputs)
-        running = submit(PwBaseWorkChain, **inputs)
->>>>>>> f8b08ecd
 
         self.report('launching PwBaseWorkChain<{}> for final scf'.format(running.pk))
 
